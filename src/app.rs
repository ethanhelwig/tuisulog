use crossterm::event::{self, Event, KeyCode};
use std::{
    collections::HashMap,
    io::{self, BufRead, BufReader},
    fs::File,
    error::Error
};
use tui::{
    backend::Backend,
    layout::Rect,
    Terminal
};
use crate::view::draw_ui;

pub struct App {
    pub logs: Vec<String>,
    pub num_logs: usize,
    pub sudo_logs: Vec<String>,
    pub commands: HashMap<String, usize>,
    pub titles: Vec<String>,
    pub tab_index: usize,
    pub page_index: usize,
    pub num_pages: usize,
    pub logs_per_page: usize,
}

impl App {
    pub fn new() -> App {
        let mut commands = HashMap::new();
        let (logs, sudo_logs) = load_logs(&mut commands).unwrap();
        App {
            logs,
            num_logs: 0,
            sudo_logs,
            commands,
            titles: vec!["ALL".to_string(), "SUDO".to_string(), "COMMANDS".to_string()],
            tab_index: 0,
            page_index: 0,
            num_pages: 0,
            logs_per_page: 0
        }
    }

    pub fn run<B: Backend>(mut self, terminal: &mut Terminal<B>) -> io::Result<()> {
        let mut set_start_page = true;

        loop {
            // draws the ui
            terminal.draw(|f| {
                let size = f.size();
<<<<<<< HEAD
                /* calculates necessary information, including:
                 * logs_per_page: the number of logs than can be displayed per page
                 * num_logs:      the total number of logs
                 * num_pages:     the total number of pages 
                 */
=======
>>>>>>> e7566b18
                update_log_information(&mut self, &size);

                if set_start_page {
                    self.page_index = self.num_pages - 1;
                    set_start_page = false;
                }

                // draws the ui
                draw_ui(f, &self, &size);
            })?;

            // handles all key inputs
            if let Event::Key(key) = event::read()? {
                match key.code {
                    KeyCode::Char('q') => return Ok(()),
                    KeyCode::Up => {
                        if self.page_index != 0 {
                            self.page_index -= 1;
                        }
                    }
                    KeyCode::Down => {
                        if self.page_index != self.num_pages - 1 {
                            self.page_index += 1;
                        }
                    }
                    KeyCode::Right => {
                        self.next();
                        set_start_page = true;
                    },
                    KeyCode::Left => {
                        self.prev();
                        set_start_page = true;
                    },
                    _ => {}
                }
            }
        }
    }

    pub fn next(&mut self) {
        self.tab_index = (self.tab_index + 1) % self.titles.len();
    }

    pub fn prev(&mut self) {
        if self.tab_index > 0 {
            self.tab_index -= 1;
        } else {
            self.tab_index = self.titles.len() - 1;
        }
    }
}

fn load_logs(commands: &mut HashMap<String, usize>) -> Result<(Vec<String>, Vec<String>), Box<dyn Error>> {
    // open the auth.log file
    let file = File::open("/var/log/auth.log")?;
    let reader = BufReader::new(file);

    // vector to store the log entries
    let mut logs = Vec::new();
    let mut sudo_logs = Vec::new();

    // read the file line by line
    for line in reader.lines() {
        // unwrap the line or handle any potential error
        let line = line?;

        // if the log is sudo-related, parse the line and store the command used
        if line.contains("sudo:") && !line.contains("pam_unix") {
            let command_text = "COMMAND=";
            let command_index = line.find(command_text).unwrap();
            let (_, command )= line.split_at(command_index + command_text.len());
            if commands.contains_key(command) {
                commands.insert(command.to_string(), commands.get(command).unwrap() + 1);
            } else {
                commands.insert(command.to_string(), 1);
            }
            sudo_logs.push(line.clone());
        }

        // add the entries to the logs vector
        logs.push(line);
    }

    Ok((logs, sudo_logs))
}

fn update_log_information(app: &mut App, size: &Rect) {
    app.logs_per_page = size.height.into();

    app.num_logs = match app.tab_index {
        0 => app.logs.len(),
        1 => app.sudo_logs.len(),
        2 => app.sudo_logs.len(),
        _ => unreachable!()
    };

    if app.num_logs % app.logs_per_page == 0 {
        app.num_pages = app.num_logs / app.logs_per_page;
    } else {
        app.num_pages = (app.num_logs / app.logs_per_page) + 1;
    }
}<|MERGE_RESOLUTION|>--- conflicted
+++ resolved
@@ -48,14 +48,11 @@
             // draws the ui
             terminal.draw(|f| {
                 let size = f.size();
-<<<<<<< HEAD
                 /* calculates necessary information, including:
                  * logs_per_page: the number of logs than can be displayed per page
                  * num_logs:      the total number of logs
                  * num_pages:     the total number of pages 
                  */
-=======
->>>>>>> e7566b18
                 update_log_information(&mut self, &size);
 
                 if set_start_page {
